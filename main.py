import os
import requests
import pandas as pd
from datetime import datetime, timezone
from collections import defaultdict
from dotenv import load_dotenv

# --------- LOAD ENV VARIABLES ---------
load_dotenv()

WALLET_ADDRESS = os.getenv("WALLET_ADDRESS")
ETHERSCAN_API_KEY = os.getenv("ETHERSCAN_API_KEY")
COINGECKO_API_KEY = os.getenv("COINGECKO_API_KEY")
SOLANA_ADDRESS = os.getenv("SOLANA_ADDRESS")

# Validate required environment variables early to avoid confusing runtime errors
required_vars = {
    "WALLET_ADDRESS": WALLET_ADDRESS,
    "ETHERSCAN_API_KEY": ETHERSCAN_API_KEY,
    "SOLANA_ADDRESS": SOLANA_ADDRESS,
}
missing = [name for name, value in required_vars.items() if not value]
if missing:
    missing_str = ", ".join(missing)
    raise EnvironmentError(f"Missing required environment variables: {missing_str}")

# CHAIN_IDS maps chain names to the IDs used by the Etherscan v2 API for
# supported blockchains (Ethereum, Arbitrum, Polygon, etc.)
CHAIN_IDS = {
    "ethereum": 1,
    "arbitrum": 42161,
    "polygon": 137,
    "bsc": 56,
    "avalanche": 43114
}

COINGECKO_API = "https://api.coingecko.com/api/v3/simple/token_price"

# --------- FUNCTIONS ---------
def fetch_erc20_transactions(chain: str, address: str, api_key: str):
    chain_id = CHAIN_IDS[chain]
    url = (
        f"https://api.etherscan.io/v2/api?chainid={chain_id}"
        f"&module=account&action=tokentx"
        f"&address={address}&startblock=0&endblock=latest&sort=asc"
        f"&apikey={api_key}"
    )
    resp = requests.get(url)
    data = resp.json()
    if data.get("status") != "1":
        print(f"[!] Pas de données pour {chain} : {data.get('message')}")
        return []
    return data["result"]

def normalize_transactions(transactions, chain):
    normalized = []
    for tx in transactions:
        value = int(tx['value']) / (10 ** int(tx['tokenDecimal']))
        normalized.append({
            'chain': chain,
            'timestamp': datetime.fromtimestamp(int(tx['timeStamp']), timezone.utc),
            'hash': tx['hash'],
            'from': tx['from'],
            'to': tx['to'],
            'tokenName': tx['tokenName'],
            'tokenSymbol': tx['tokenSymbol'],
            'contractAddress': tx['contractAddress'].lower(),
            'value': value,
            'direction': 'IN' if tx['to'].lower() == WALLET_ADDRESS.lower() else 'OUT',
        })
    return normalized

def get_token_prices(contract_addresses_by_chain):
    prices = {}
    headers = {
        'accept': 'application/json',
        'x-cg-demo-api-key': COINGECKO_API_KEY
    }
    for chain, contracts in contract_addresses_by_chain.items():
        if not contracts:
            continue
        if chain == 'solana':
            joined = ','.join(contracts)
        else:
            joined = ','.join(addr.lower() for addr in contracts)
        platform_map = {
            'ethereum': 'ethereum',
            'arbitrum': 'arbitrum-one',
            'polygon': 'polygon-pos',
            'bsc': 'binance-smart-chain',
            'avalanche': 'avalanche',
            'solana': 'solana'
        }
        platform = platform_map.get(chain, chain)
        url = f"{COINGECKO_API}/{platform}?contract_addresses={joined}&vs_currencies=usd"
        try:
            resp = requests.get(url, headers=headers)
            data = resp.json()
            if isinstance(data, dict):
                for addr in contracts:
                    key = addr.lower() if chain != 'solana' else addr
                    info = data.get(key)
                    if info and 'usd' in info:
                        prices[key] = info['usd']
                    else:
                        prices[key] = 0
            else:
                print(f"[!] Réponse inattendue de CoinGecko pour {chain}: {data}")
        except Exception as e:
            print(f"[!] Erreur récupération prix pour {chain}: {e}")
    return prices

def compute_balances(transactions):
    balances = defaultdict(float)
    for tx in transactions:
        key = (tx['chain'], tx['contractAddress'], tx['tokenSymbol'])
        if tx['direction'] == 'IN':
            balances[key] += tx['value']
        else:
            balances[key] -= tx['value']
    return balances


def fetch_solana_transactions(address: str, limit: int = 100):
    url = "https://api.mainnet-beta.solana.com"
    headers = {"Content-Type": "application/json"}
    payload = {
        "jsonrpc": "2.0",
        "id": 1,
        "method": "getSignaturesForAddress",
        "params": [address, {"limit": limit}],
    }
    resp = requests.post(url, json=payload, headers=headers)
    signatures = resp.json().get("result", [])
    transactions = []
    for sig in signatures:
        signature = sig["signature"]
        payload = {
            "jsonrpc": "2.0",
            "id": 1,
<<<<<<< HEAD
            "method": "getTransaction",
            "params": [
                signature,
                {
                    "encoding": "jsonParsed",
                    "maxSupportedTransactionVersion": 0,
                },
            ],
=======
            "method": "getParsedTransaction",
            "params": [signature, "jsonParsed"],
>>>>>>> 449b42b3
        }
        resp = requests.post(url, json=payload, headers=headers)
        result = resp.json().get("result")
        if not result:
            continue
        block_time = result.get("blockTime")
        meta = result.get("meta", {})
        pre_bal = {
            b["mint"]: float(b["uiTokenAmount"].get("uiAmount", 0))
            for b in meta.get("preTokenBalances", [])
            if b.get("owner") == address
        }
        post_bal = {
            b["mint"]: float(b["uiTokenAmount"].get("uiAmount", 0))
            for b in meta.get("postTokenBalances", [])
            if b.get("owner") == address
        }
        for mint in set(pre_bal) | set(post_bal):
            before = pre_bal.get(mint, 0)
            after = post_bal.get(mint, 0)
            delta = after - before
            if delta == 0:
                continue
            direction = "IN" if delta > 0 else "OUT"
            transactions.append(
                {
                    "chain": "solana",
                    "timeStamp": datetime.fromtimestamp(block_time, timezone.utc)
                    if block_time
                    else None,
                    "hash": signature,
                    "from": address if direction == "OUT" else "",
                    "to": address if direction == "IN" else "",
                    "tokenName": mint,
                    "tokenSymbol": mint,
                    "contractAddress": mint,
                    "value": abs(delta),
                    "direction": direction,
                }
            )
    return transactions


def fetch_solana_balances(address: str):
    url = "https://api.mainnet-beta.solana.com"
    headers = {"Content-Type": "application/json"}
    payload = {
        "jsonrpc": "2.0",
        "id": 1,
        "method": "getTokenAccountsByOwner",
        "params": [
            address,
            {"programId": "TokenkegQfeZyiNwAJbNbGKPFXCWuBvf9Ss623VQ5DA"},
            {"encoding": "jsonParsed"},
        ],
    }
    resp = requests.post(url, json=payload, headers=headers)
    result = resp.json().get("result", {}).get("value", [])
    balances = {}
    for entry in result:
        info = entry["account"]["data"]["parsed"]["info"]
        mint = info["mint"]
        amount = float(info["tokenAmount"].get("uiAmount", 0))
        balances[(mint, mint)] = amount
    return balances

# --------- MAIN SCRIPT ---------
all_transactions = []
contract_addresses_by_chain = defaultdict(set)

for chain in CHAIN_IDS:
    print(f"[*] Chargement {chain}...")
    txs = fetch_erc20_transactions(chain, WALLET_ADDRESS, ETHERSCAN_API_KEY)
    norm_txs = normalize_transactions(txs, chain)
    all_transactions.extend(norm_txs)
    for tx in norm_txs:
        contract_addresses_by_chain[chain].add(tx['contractAddress'])

print("[*] Chargement solana...")
sol_txs = fetch_solana_transactions(SOLANA_ADDRESS)
all_transactions.extend(sol_txs)
for tx in sol_txs:
    contract_addresses_by_chain['solana'].add(tx['contractAddress'])
sol_balances = fetch_solana_balances(SOLANA_ADDRESS)
for mint, _ in sol_balances.items():
    contract_addresses_by_chain['solana'].add(mint)

prices = get_token_prices(contract_addresses_by_chain)
balances = compute_balances(all_transactions)
for (mint, symbol), amount in sol_balances.items():
    balances[('solana', mint, symbol)] = amount

# Export des transactions complètes
df_tx = pd.DataFrame(all_transactions)
df_tx.sort_values(by='timestamp', inplace=True)
df_tx.to_csv("transactions_all_chains.csv", index=False)

# Export du résumé des soldes
summary_rows = []
for (chain, addr, symbol), amount in balances.items():
    price_key = addr.lower() if chain != 'solana' else addr
    usd_price = prices.get(price_key, 0)
    summary_rows.append({
        'chain': chain,
        'token': symbol,
        'contract': addr,
        'amount': amount,
        'usd_price': usd_price,
        'usd_value': amount * usd_price
    })

df_summary = pd.DataFrame(summary_rows)
df_summary.sort_values(by='usd_value', ascending=False, inplace=True)
df_summary.to_csv("token_balances_summary.csv", index=False)

print("\n[✓] Export terminé : transactions_all_chains.csv et token_balances_summary.csv")<|MERGE_RESOLUTION|>--- conflicted
+++ resolved
@@ -138,7 +138,6 @@
         payload = {
             "jsonrpc": "2.0",
             "id": 1,
-<<<<<<< HEAD
             "method": "getTransaction",
             "params": [
                 signature,
@@ -147,10 +146,6 @@
                     "maxSupportedTransactionVersion": 0,
                 },
             ],
-=======
-            "method": "getParsedTransaction",
-            "params": [signature, "jsonParsed"],
->>>>>>> 449b42b3
         }
         resp = requests.post(url, json=payload, headers=headers)
         result = resp.json().get("result")
